--- conflicted
+++ resolved
@@ -1,7 +1,7 @@
 import { Trans } from "@lingui/react/macro";
 import { useMutation, useQuery } from "@tanstack/react-query";
 import { MicIcon, MicOffIcon, PauseIcon, PlayIcon, StopCircleIcon, Volume2Icon, VolumeOffIcon } from "lucide-react";
-import { useState } from "react";
+import { useState, useEffect } from "react";
 
 import SoundIndicator from "@/components/sound-indicator";
 import { useHypr } from "@/contexts";
@@ -14,6 +14,7 @@
 import { Tooltip, TooltipContent, TooltipTrigger } from "@hypr/ui/components/ui/tooltip";
 import { cn } from "@hypr/ui/lib/utils";
 import { useOngoingSession, useSession } from "@hypr/utils/contexts";
+import { listen, emit } from "@tauri-apps/api/event";
 import ShinyButton from "./shiny-button";
 
 export default function ListenButton({ sessionId }: { sessionId: string }) {
@@ -320,7 +321,6 @@
       {!disabled && <SoundIndicator input={type} size="long" />}
     </Button>
   );
-<<<<<<< HEAD
 }
 
 function useConsentManagement(isOnboarding: boolean) {
@@ -349,7 +349,6 @@
     queryFn: () => listenerCommands.getSpeakerMuted(),
   });
 
-  // Listen for audio state changes from other windows
   useEffect(() => {
     const unsubscribeMicState = listen<{ muted: boolean }>("audio-mic-state-changed", ({ payload }) => {
       console.log(`[Main Window] Received mic state change:`, payload);
@@ -371,7 +370,6 @@
     mutationFn: async () => {
       const newMuted = !isMicMuted;
       await listenerCommands.setMicMuted(newMuted);
-      // Emit event to synchronize with other windows
       await emit("audio-mic-state-changed", { muted: newMuted });
       return newMuted;
     },
@@ -385,7 +383,6 @@
     mutationFn: async () => {
       const newMuted = !isSpeakerMuted;
       await listenerCommands.setSpeakerMuted(newMuted);
-      // Emit event to synchronize with other windows
       await emit("audio-speaker-state-changed", { muted: newMuted });
       return newMuted;
     },
@@ -403,6 +400,4 @@
     refetchSpeakerMuted,
     refetchMicMuted,
   };
-=======
->>>>>>> 15f5278e
 }