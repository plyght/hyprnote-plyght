--- conflicted
+++ resolved
@@ -15,7 +15,6 @@
 
 type Actions = {
   get: () => State & Actions;
-  cleanup: () => void;
   cancelEnhance: () => void;
   setEnhanceController: (controller: AbortController | null) => void;
   start: (sessionId: string) => void;
@@ -35,49 +34,21 @@
 export type OngoingSessionStore = ReturnType<typeof createOngoingSessionStore>;
 
 export const createOngoingSessionStore = (sessionsStore: ReturnType<typeof createSessionsStore>) => {
-  return createStore<State & Actions>((set, get) => {
-    // Set up global session event listener
-    listenerEvents.sessionEvent.listen(({ payload }) => {
-      if (payload.type === "audioAmplitude") {
-        set((state) =>
-          mutate(state, (draft) => {
-            draft.amplitude = {
-              mic: payload.mic,
-              speaker: payload.speaker,
-            };
-          })
-        );
-      } else if (payload.type === "running_active") {
-        set((state) =>
-          mutate(state, (draft) => {
-            draft.status = "running_active";
-            draft.loading = false;
-          })
-        );
-      } else if (payload.type === "running_paused") {
-        set((state) =>
-          mutate(state, (draft) => {
-            draft.status = "running_paused";
-            draft.loading = false;
-          })
-        );
-      } else if (payload.type === "inactive") {
-        set((state) =>
-          mutate(state, (draft) => {
-            draft.status = "inactive";
-            draft.loading = false;
-          })
-        );
+  return createStore<State & Actions>((set, get) => ({
+    ...initialState,
+    get: () => get(),
+    cancelEnhance: () => {
+      const { enhanceController } = get();
+      if (enhanceController) {
+        enhanceController.abort();
       }
-    }).then((unlisten) => {
+    },
+    setEnhanceController: (controller: AbortController | null) => {
       set((state) =>
         mutate(state, (draft) => {
-          draft.sessionEventUnlisten = unlisten;
+          draft.enhanceController = controller;
         })
       );
-<<<<<<< HEAD
-    });
-=======
     },
     start: (sessionId: string) => {
       set((state) =>
@@ -89,92 +60,90 @@
 
       const sessionStore = sessionsStore.getState().sessions[sessionId];
       sessionStore.getState().persistSession(undefined, true);
->>>>>>> d024ec24
 
-    return {
-      ...initialState,
-      get: () => get(),
-      cleanup: () => {
-        const { sessionEventUnlisten } = get();
-        if (sessionEventUnlisten) {
-          sessionEventUnlisten();
+      listenerEvents.sessionEvent.listen(({ payload }) => {
+        if (payload.type === "audioAmplitude") {
+          set((state) =>
+            mutate(state, (draft) => {
+              draft.amplitude = {
+                mic: payload.mic,
+                speaker: payload.speaker,
+              };
+            })
+          );
+        } else if (payload.type === "running_active") {
+          set((state) =>
+            mutate(state, (draft) => {
+              draft.status = "running_active";
+              draft.loading = false;
+            })
+          );
+        } else if (payload.type === "running_paused") {
+          set((state) =>
+            mutate(state, (draft) => {
+              draft.status = "running_paused";
+              draft.loading = false;
+            })
+          );
+        } else if (payload.type === "inactive") {
+          set((state) =>
+            mutate(state, (draft) => {
+              draft.status = "inactive";
+              draft.loading = false;
+            })
+          );
         }
-      },
-      cancelEnhance: () => {
-        const { enhanceController } = get();
-        if (enhanceController) {
-          enhanceController.abort();
-        }
-      },
-      setEnhanceController: (controller: AbortController | null) => {
+      }).then((unlisten) => {
         set((state) =>
           mutate(state, (draft) => {
-            draft.enhanceController = controller;
+            draft.sessionEventUnlisten = unlisten;
           })
         );
-      },
-      setHasShownConsent: (hasShown: boolean) => {
-        set((state) =>
-          mutate(state, (draft) => {
-            draft.hasShownConsent = hasShown;
-          })
-        );
-      },
-      start: (sessionId: string) => {
-        set((state) =>
-          mutate(state, (draft) => {
-            draft.sessionId = sessionId;
-            draft.loading = true;
-          })
-        );
+      });
 
-        const sessionStore = sessionsStore.getState().sessions[sessionId];
-        sessionStore.getState().persistSession(undefined, true);
+      listenerCommands.startSession(sessionId).then(() => {
+        set({ status: "running_active", loading: false });
+      }).catch((error) => {
+        console.error(error);
+        set(initialState);
+      });
+    },
+    stop: () => {
+      const { sessionId } = get();
 
-        listenerCommands.startSession(sessionId).then(() => {
-          set({ status: "running_active", loading: false });
-        }).catch((error) => {
-          console.error(error);
-          set(initialState);
-        });
-      },
-      stop: () => {
-        const { sessionId } = get();
+      listenerCommands.stopSession().then(() => {
+        set(initialState);
 
-        listenerCommands.stopSession().then(() => {
-          set(initialState);
+        // We need refresh since session in store is now stale.
+        // setTimeout is needed because of debounce.
+        setTimeout(() => {
+          if (sessionId) {
+            const sessionStore = sessionsStore.getState().sessions[sessionId];
+            sessionStore.getState().refresh();
+          }
+        }, 1500);
+      });
+    },
+    pause: () => {
+      const { sessionId } = get();
 
-          // We need refresh since session in store is now stale.
-          // setTimeout is needed because of debounce.
-          setTimeout(() => {
-            if (sessionId) {
-              const sessionStore = sessionsStore.getState().sessions[sessionId];
-              sessionStore.getState().refresh();
-            }
-          }, 1500);
-        });
-      },
-      pause: () => {
-        const { sessionId } = get();
+      listenerCommands.pauseSession().then(() => {
+        set({ status: "running_paused" });
 
-        listenerCommands.pauseSession().then(() => {
-          set({ status: "running_paused" });
-
-          // We need refresh since session in store is now stale.
-          // setTimeout is needed because of debounce.
-          setTimeout(() => {
-            if (sessionId) {
-              const sessionStore = sessionsStore.getState().sessions[sessionId];
-              sessionStore.getState().refresh();
-            }
-          }, 1500);
-        });
-      },
-      resume: () => {
-        listenerCommands.resumeSession().then(() => {
-          set({ status: "running_active" });
-        });
-      },
-    };
-  });
+        // We need refresh since session in store is now stale.
+        // setTimeout is needed because of debounce.
+        setTimeout(() => {
+          if (sessionId) {
+            const sessionStore = sessionsStore.getState().sessions[sessionId];
+            sessionStore.getState().refresh();
+          }
+        }, 1500);
+      });
+    },
+    resume: () => {
+      listenerCommands.resumeSession().then(() => {
+        set({ status: "running_active" });
+      });
+    },
+  }));
 };