--- conflicted
+++ resolved
@@ -485,11 +485,11 @@
             let _ = self.app.set_start_disabled(false);
         }
 
-<<<<<<< HEAD
         {
             use tauri_plugin_windows::{HyprWindow, WindowsPluginExt};
             let _ = self.app.window_hide(HyprWindow::Control);
-=======
+        }
+
         if let Some(session_id) = &self.session_id {
             use tauri_plugin_db::DatabasePluginExt;
 
@@ -497,7 +497,6 @@
                 session.record_end = Some(chrono::Utc::now());
                 let _ = self.app.db_upsert_session(session).await;
             }
->>>>>>> d024ec24
         }
 
         self.teardown_resources().await;
