--- conflicted
+++ resolved
@@ -272,7 +272,6 @@
     }
 
     pub fn show(&self, app: &AppHandle<tauri::Wry>) -> Result<WebviewWindow, crate::Error> {
-<<<<<<< HEAD
         if self == &Self::Main {
             use tauri_plugin_analytics::{hypr_analytics::AnalyticsPayload, AnalyticsPluginExt};
             use tauri_plugin_auth::{AuthPluginExt, StoreKey};
@@ -298,82 +297,6 @@
             window.show()?;
             return Ok(window);
         }
-=======
-        let (window, created) = match self.get(app) {
-            Some(window) => (window, false),
-            None => {
-                let url = match self {
-                    Self::Main => "/app/new",
-                    Self::Note(id) => &format!("/app/note/{}", id),
-                    Self::Human(id) => &format!("/app/human/{}", id),
-                    Self::Organization(id) => &format!("/app/organization/{}", id),
-                    Self::Calendar => "/app/calendar",
-                    Self::Settings => "/app/settings",
-                    Self::Video(id) => &format!("/video?id={}", id),
-                    Self::Plans => "/app/plans",
-                };
-                (self.window_builder(app, url).build()?, true)
-            }
-        };
-
-        if created {
-            let default_size = self.get_default_size();
-            let min_size = self.get_min_size();
-
-            match self {
-                Self::Main => {
-                    window.set_maximizable(true)?;
-                    window.set_minimizable(true)?;
-
-                    window.set_size(default_size)?;
-                    window.set_min_size(Some(min_size))?;
-                }
-                Self::Note(_) => {
-                    window.hide()?;
-                    std::thread::sleep(std::time::Duration::from_millis(100));
-
-                    window.set_maximizable(false)?;
-                    window.set_minimizable(false)?;
-
-                    window.set_size(default_size)?;
-                    window.set_min_size(Some(min_size))?;
-
-                    window.center()?;
-                }
-                Self::Human(_) => {
-                    window.hide()?;
-                    std::thread::sleep(std::time::Duration::from_millis(100));
-
-                    window.set_maximizable(false)?;
-                    window.set_minimizable(false)?;
-
-                    window.set_size(default_size)?;
-                    window.set_min_size(Some(min_size))?;
-
-                    window.center()?;
-                }
-                Self::Organization(_) => {
-                    window.hide()?;
-                    std::thread::sleep(std::time::Duration::from_millis(100));
-
-                    window.set_maximizable(false)?;
-                    window.set_minimizable(false)?;
-
-                    window.set_size(default_size)?;
-                    window.set_min_size(Some(min_size))?;
-
-                    window.center()?;
-                }
-                Self::Calendar => {
-                    window.hide()?;
-                    std::thread::sleep(std::time::Duration::from_millis(100));
-
-                    window.set_maximizable(false)?;
-                    window.set_minimizable(false)?;
-
-                    window.set_size(default_size)?;
-                    window.set_min_size(Some(min_size))?;
->>>>>>> d024ec24
 
         let monitor = app.primary_monitor()?.unwrap();
 
